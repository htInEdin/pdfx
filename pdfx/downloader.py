# -*- coding: utf-8 -*-
from __future__ import absolute_import, division, print_function, unicode_literals
from .colorprint import colorprint, OKGREEN, FAIL
from .threadpool import ThreadPool
from collections import defaultdict
import ssl
import os
import sys

IS_PY2 = sys.version_info < (3, 0)

if IS_PY2:
    # Python 2
    from urllib2 import Request, urlopen, HTTPError, URLError
else:
    # Python 3
    from urllib.request import Request, urlopen, HTTPError, URLError

<<<<<<< HEAD
try:
    # Not existing in Python 2.6
    ssl_unverified_context = None
    import ssl
    # Used to allow downloading files even if https certificate doesn't match
    if hasattr(ssl, "_create_unverified_context"):
        ssl_unverified_context = ssl._create_unverified_context()
except ImportError:
    pass
=======
    unicode = str
>>>>>>> 9e6864c5


MAX_THREADS_DEFAULT = 7



def sanitize_url(url):
    """ Make sure this url works with urllib2 (ascii, http, etc) """
    if url and not url.startswith("http"):
        url = "http://%s" % url
    url = url.encode("ascii", "ignore").decode("utf-8")
    return url


def get_status_code(url):
    """ Perform HEAD request and return status code """
    try:
        request = Request(sanitize_url(url))
        request.add_header(
            "User-Agent",
            "Mozilla/5.0 (compatible; MSIE 9.0; " "Windows NT 6.1; Trident/5.0)",
        )
        request.get_method = lambda: "HEAD"
        response = urlopen(request, context=ssl_unverified_context)
        # print response.info()
        return response.getcode()
    except HTTPError as e:
        return e.code
    except URLError as e:
        return e.reason
    except Exception as e:
        print(e, url)
        return None


def check_refs(refs, verbose=True, max_threads=MAX_THREADS_DEFAULT):
    """ Check if urls exist """
    codes = defaultdict(list)

    def check_url(ref):
        url = ref.ref
        status_code = str(get_status_code(url))
        codes[status_code].append(ref)
        if verbose:
            if status_code == "200":
                colorprint(OKGREEN, "%s - %s" % (status_code, url))
            else:
                colorprint(FAIL, "%s - %s" % (status_code, url))

    # Start a threadpool and add the check-url tasks
    try:
        pool = ThreadPool(5)
        pool.map(check_url, refs)
        pool.wait_completion()

    except Exception as e:
        print(e)
    except KeyboardInterrupt:
        pass

    # Print summary
    print("\nSummary of link checker:")
    if "200" in codes:
        colorprint(OKGREEN, "%s working" % len(codes["200"]))
    for c in sorted(codes):
        if c != "200":
            colorprint(FAIL, "%s broken (reason: %s)" % (len(codes[c]), c))
            for ref in codes[c]:
                o = "  - %s" % ref.ref
                if ref.page > 0:
                    o += " (page %s)" % ref.page
                print(o)


def download_urls(
    urls, output_directory, verbose=True, max_threads=MAX_THREADS_DEFAULT
):
    """ Download urls to a target directory """
    assert type(urls) in [list, tuple, set], "Urls must be some kind of list"
    assert len(urls), "Need urls"
    assert output_directory, "Need an output_directory"

    def vprint(s):
        if verbose:
            print(s)

    def download_url(url):
        try:
            fn = url.split("/")[-1].split("?")[0]
            fn_download = os.path.join(output_directory, fn)
            with open(fn_download, "wb") as f:
                request = Request(sanitize_url(url))
                request.add_header(
                    "User-Agent",
                    "Mozilla/5.0 (compatible; "
                    "MSIE 9.0; Windows NT 6.1; Trident/5.0)",
                )
                response = urlopen(request, context=ssl_unverified_context)
                status_code = response.getcode()
                if status_code == 200:
                    f.write(urlopen(request).read())
                    colorprint(OKGREEN, "Downloaded '%s' to '%s'" % (url, fn_download))
                else:
                    colorprint(FAIL, "Error downloading '%s' (%s)" % (url, status_code))
        except HTTPError as e:
            colorprint(FAIL, "Error downloading '%s' (%s)" % (url, e.code))
        except URLError as e:
            colorprint(FAIL, "Error downloading '%s' (%s)" % (url, e.reason))
        except Exception as e:
            colorprint(FAIL, "Error downloading '%s' (%s)" % (url, str(e)))

    # Create directory
    if not os.path.exists(output_directory):
        os.makedirs(output_directory)
        vprint("Created directory '%s'" % output_directory)

    try:
        pool = ThreadPool(5)
        pool.map(download_url, urls)
        pool.wait_completion()

    except Exception as e:
        print(e)
    except KeyboardInterrupt:
        pass<|MERGE_RESOLUTION|>--- conflicted
+++ resolved
@@ -16,23 +16,17 @@
     # Python 3
     from urllib.request import Request, urlopen, HTTPError, URLError
 
-<<<<<<< HEAD
-try:
-    # Not existing in Python 2.6
-    ssl_unverified_context = None
-    import ssl
-    # Used to allow downloading files even if https certificate doesn't match
-    if hasattr(ssl, "_create_unverified_context"):
-        ssl_unverified_context = ssl._create_unverified_context()
-except ImportError:
-    pass
-=======
     unicode = str
->>>>>>> 9e6864c5
 
 
 MAX_THREADS_DEFAULT = 7
 
+# Used to allow downloading files even if https certificate doesn't match
+if hasattr(ssl, "_create_unverified_context"):
+    ssl_unverified_context = ssl._create_unverified_context()
+else:
+    # Not existing in Python 2.6
+    ssl_unverified_context = None
 
 
 def sanitize_url(url):
